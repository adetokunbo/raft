--- conflicted
+++ resolved
@@ -42,12 +42,10 @@
 instance MonadTrans RaftSocketT where
   lift = RaftSocketT . lift
 
-<<<<<<< HEAD
-=======
 deriving instance MonadBase IO m => MonadBase IO (RaftSocketT m)
 
 instance MonadTransControl RaftSocketT where
-    type StT RaftSocketT a = StT (ReaderT ClientSocketEnv) a
+    type StT RaftSocketT a = StT (ReaderT ClientSocket) a
     liftWith = defaultLiftWith RaftSocketT unRaftSocketT
     restoreT = defaultRestoreT RaftSocketT
 
@@ -56,9 +54,6 @@
     liftBaseWith = defaultLiftBaseWith
     restoreM     = defaultRestoreM
 
-type RaftSocketClientM v = RaftClientT v (RaftSocketT IO)
-
->>>>>>> 803f0fc2
 -- This annoying instance is because of the Haskeline library, letting us use a
 -- custom monad transformer stack as the base monad of 'InputT'. IMO it should
 -- be automatically derivable. Why does haskeline use a custom exception
@@ -104,7 +99,6 @@
 
 --------------------------------------------------------------------------------
 
-<<<<<<< HEAD
 type RaftSocketClientM v = RaftClientT v (RaftSocketT IO)
 
 runRaftSocketClientM
@@ -130,73 +124,4 @@
   :: (S.Serialize s, S.Serialize v, Show (RaftClientError s v (RaftSocketClientM v)))
   => v
   -> RaftSocketClientM v (Either Text (ClientResponse s))
-socketClientWrite v = first show <$> clientWrite v
-=======
-runRaftSocketClientM :: ClientSocketEnv -> RaftSocketClientM v a -> IO a
-runRaftSocketClientM socketEnv =
-  flip runReaderT socketEnv . unRaftSocketT . runRaftClientT (clientId socketEnv) 0
-
--- | Randomly select a node from a set of nodes a send a message to it
-selectRndNode :: NodeIds -> IO NodeId
-selectRndNode nids =
-  (Set.toList nids L.!!) <$> randomRIO (0, length nids - 1)
-
--- | Randomly read the state of a random node
-sendReadRndNode :: (S.Serialize sm, S.Serialize v) => NodeIds -> RaftSocketClientM v (Either Text (ClientResponse sm))
-sendReadRndNode nids =
-  liftIO (selectRndNode nids) >>= sendRead
-
--- | Like 'sendWriteRndNode' but with a timeout
-sendReadRndNode_ :: (S.Serialize v, S.Serialize sm) => NodeIds -> Int -> RaftSocketClientM v (Either Text (ClientResponse sm))
-sendReadRndNode_ nids t = do
-  mRes <- timeout t (sendReadRndNode nids)
-  case mRes of
-    Nothing -> pure (Left "Timeout: 'sendReadRndNode_")
-    Just res -> pure res
-
--- | Randomly write to a random node
-sendWriteRndNode :: (S.Serialize v, S.Serialize sm) => NodeIds -> v -> RaftSocketClientM v (Either Text (ClientResponse sm))
-sendWriteRndNode nids cmd =
-  liftIO (selectRndNode nids) >>= flip sendWrite cmd
-
--- | Like 'sendWriteRndNode' but with a timeout
-sendWriteRndNode_ :: (S.Serialize v, S.Serialize sm) => NodeIds -> Int -> v -> RaftSocketClientM v (Either Text (ClientResponse sm))
-sendWriteRndNode_ nids t cmd = do
-  mRes <- timeout t (sendWriteRndNode nids cmd)
-  case mRes of
-    Nothing -> pure (Left "Timeout: 'sendWriteRndNode_")
-    Just res -> pure res
-
--- | Request the state of a node, blocking until a response is received
-sendRead :: forall v sm. (S.Serialize sm, S.Serialize v) => NodeId -> RaftSocketClientM v (Either Text (ClientResponse sm))
-sendRead nid = clientSendRead nid >> clientRecv
-
--- | Write to a node, blocking until a response is received
-sendWrite :: (S.Serialize v, S.Serialize sm) => NodeId -> v -> RaftSocketClientM v (Either Text (ClientResponse sm))
-sendWrite nid cmd = clientSendWrite nid cmd >> clientRecv
-
--- | Like 'sendRead' but with a timeout
-sendRead_
-  :: forall v sm. (S.Serialize sm, S.Serialize v)
-  => NodeId
-  -> Int
-  -> RaftSocketClientM v (Either Text (ClientResponse sm))
-sendRead_ nid t = do
-  mRes <- timeout t (sendRead nid)
-  case mRes of
-    Nothing -> pure (Left "Timeout: 'sendRead'")
-    Just res -> pure res
-
--- | Like 'sendWrite' but with a timeout
-sendWrite_
-  :: forall v sm. (S.Serialize sm, S.Serialize v)
-  => NodeId
-  -> Int
-  -> v
-  -> RaftSocketClientM v (Either Text (ClientResponse sm))
-sendWrite_ nid t cmd = do
-  mRes <- timeout t (sendWrite nid cmd)
-  case mRes of
-    Nothing -> pure (Left "Timeout: 'sendWrite")
-    Just res -> pure res
->>>>>>> 803f0fc2
+socketClientWrite v = first show <$> clientWrite v