--- conflicted
+++ resolved
@@ -8,12 +8,8 @@
 {-# LANGUAGE ScopedTypeVariables #-}
 {-# LANGUAGE StandaloneDeriving #-}
 {-# LANGUAGE TypeFamilies #-}
-<<<<<<< HEAD
 {-# LANGUAGE GADTs #-}
-=======
 {-# LANGUAGE UndecidableInstances #-}
-{-# LANGUAGE StandaloneDeriving #-}
->>>>>>> 803f0fc2
 
 module Raft.Client where
 
@@ -136,19 +132,10 @@
 instance MonadTrans (RaftClientT v) where
   lift = RaftClientT . lift . lift
 
-<<<<<<< HEAD
-instance RaftClientSend m v => RaftClientSend (RaftClientT v m) v where
-  type RaftClientSendError (RaftClientT v m) v = RaftClientSendError m v
-  raftClientSend nid creq = lift (raftClientSend nid creq)
-
-instance RaftClientRecv m s => RaftClientRecv (RaftClientT v m) s where
-  type RaftClientRecvError (RaftClientT v m) s = RaftClientRecvError m s
-  raftClientRecv = lift raftClientRecv
-=======
 deriving instance MonadBase IO m => MonadBase IO (RaftClientT v m)
 
 instance MonadTransControl (RaftClientT v) where
-    type StT (RaftClientT v) a = StT (ReaderT ClientId) (StT (StateT SerialNum) a)
+    type StT (RaftClientT v) a = StT (ReaderT RaftClientEnv) (StT (StateT RaftClientState) a)
     liftWith = defaultLiftWith2 RaftClientT unRaftClientT
     restoreT = defaultRestoreT2 RaftClientT
 
@@ -156,7 +143,6 @@
     type StM (RaftClientT v m) a = ComposeSt (RaftClientT v) m a
     liftBaseWith    = defaultLiftBaseWith
     restoreM        = defaultRestoreM
->>>>>>> 803f0fc2
 
 -- This annoying instance is because of the Haskeline library, letting us use a
 -- custom monad transformer stack as the base monad of 'InputT'. IMO it should
@@ -168,6 +154,14 @@
       controlIO $ \(RunIO run) ->
         let run' = RunIO (fmap (RaftClientT . ReaderT . const . StateT . const) . run . flip runStateT s . flip runReaderT r . unRaftClientT)
          in fmap (flip runStateT s . flip runReaderT r . unRaftClientT) $ f run'
+
+instance RaftClientSend m v => RaftClientSend (RaftClientT v m) v where
+  type RaftClientSendError (RaftClientT v m) v = RaftClientSendError m v
+  raftClientSend nid creq = lift (raftClientSend nid creq)
+
+instance RaftClientRecv m s => RaftClientRecv (RaftClientT v m) s where
+  type RaftClientRecvError (RaftClientT v m) s = RaftClientRecvError m s
+  raftClientRecv = lift raftClientRecv
 
 runRaftClientT :: Monad m => RaftClientEnv -> RaftClientState -> RaftClientT v m a -> m a
 runRaftClientT raftClientEnv raftClientState =
