--- conflicted
+++ resolved
@@ -129,44 +129,6 @@
 handleTimeout :: TimeoutHandler 'Follower v
 handleTimeout (NodeFollowerState fs) timeout =
   case timeout of
-<<<<<<< HEAD
-    ElectionTimeout -> do
-      -- State modifications
-      incrementTerm
-      voteForSelf
-      -- Actions to perform
-      resetElectionTimer
-      broadcast =<< requestVoteMessage
-      selfNodeId <- asks configNodeId
-      -- Return new candidate state
-      pure $ candidateResultState StartElection $
-        CandidateState
-          { csCommitIndex = fsCommitIndex fs
-          , csLastApplied = fsLastApplied fs
-          , csVotes = singleton selfNodeId
-          }
-  where
-    requestVoteMessage = do
-      term <- gets psCurrentTerm
-      candidateId <- asks configNodeId
-      (logEntryIndex, logEntryTerm) <- do
-        lastEntry <- lastLogEntry <$> gets psLog
-        pure $ case lastEntry of
-          Nothing -> (index0, term0)
-          Just entry -> (entryIndex entry, entryTerm entry)
-      pure RequestVote
-        { rvTerm = term
-        , rvCandidateId = candidateId
-        , rvLastLogIndex = logEntryIndex
-        , rvLastLogTerm = logEntryTerm
-        }
-
-    voteForSelf = do
-      selfNodeId <- asks configNodeId
-      modify $ \pstate ->
-        pstate { psVotedFor = Just selfNodeId }
-=======
     ElectionTimeout ->
       candidateResultState StartElection <$>
-        updateElectionTimeoutCandidateState (fsCommitIndex fs) (fsLastApplied fs)
->>>>>>> abc47a90
+        updateElectionTimeoutCandidateState (fsCommitIndex fs) (fsLastApplied fs)