{-# LANGUAGE RecordWildCards #-}
{-# LANGUAGE FlexibleInstances #-}
{-# LANGUAGE MultiParamTypeClasses #-}
{-# LANGUAGE TupleSections #-}
{-# LANGUAGE GADTs #-}

module TestRaft where

import Protolude
import qualified Data.Sequence as Seq
import Data.Sequence ((<|))
import qualified Data.Map as Map
import qualified Data.Set as Set
import qualified Test.Tasty.HUnit as HUnit

import TestUtils

import Raft.Action
import Raft.Config
import Raft.Event
import Raft.Handle (handleEvent)
import Raft.Log
import Raft.Monad
import Raft.NodeState
import Raft.Persistent
import Raft.RPC
import Raft.Types

<<<<<<< HEAD
=======
-------------------
-- Setup
-------------------

node0, node1, node2 :: NodeId
node0 = "node0"
node1 = "node1"
node2 = "node2"

client0 :: ClientId
client0 = ClientId "client0"

nodeIds :: NodeIds
nodeIds = Set.fromList [node0, node1, node2]

testConfigs :: [NodeConfig]
testConfigs = [testConfig0, testConfig1, testConfig2]

testConfig0, testConfig1, testConfig2 :: NodeConfig
testConfig0 = NodeConfig
  { configNodeId = node0
  , configNodeIds = nodeIds
  , configElectionTimeout = 150
  , configHeartbeatTimeout = 20
  }
testConfig1 = NodeConfig
  { configNodeId = node1
  , configNodeIds = nodeIds
  , configElectionTimeout = 150
  , configHeartbeatTimeout = 20
  }
testConfig2 = NodeConfig
  { configNodeId = node2
  , configNodeIds = nodeIds
  , configElectionTimeout = 150
  , configHeartbeatTimeout = 20
  }

------------------------------------
-- Scenario Monad
------------------------------------

>>>>>>> 54e2a76d
data TestValue = TestValue
  deriving (Show, Eq)


data TestState = TestState
  { testNodeIds :: NodeIds
  , testNodeMessages :: Map NodeId (Seq (Message TestValue))
  , testNodeStates :: Map NodeId (RaftNodeState TestValue, PersistentState TestValue)
  , testNodeConfigs :: Map NodeId NodeConfig
  , testSMEntries :: Map NodeId (Entries TestValue)
  -- ^ Entries in each of the nodes' state machines
  }
  deriving (Show)

type Scenario v = StateT TestState IO v

-- | At the beginning of time, they are all followers
runScenario :: Scenario () -> IO ()
runScenario scenario = do
  let initPersistentState = PersistentState term0 Nothing (Log Seq.empty)
  let initRaftState = RaftNodeState (NodeFollowerState (FollowerState NoLeader index0 index0))
  let initTestState = TestState
                    { testNodeIds = nodeIds
                    , testNodeMessages = Map.fromList $ (, Seq.empty) <$> Set.toList nodeIds
                    , testNodeStates = Map.fromList $ (, (initRaftState, initPersistentState)) <$> Set.toList nodeIds
                    , testNodeConfigs = Map.fromList $ zip (Set.toList nodeIds) testConfigs
                    , testSMEntries = Map.empty
                    }

  evalStateT scenario initTestState

testUpdateState
  :: NodeId
  -> Event TestValue
  -> RaftNodeState TestValue
  -> PersistentState TestValue
  -> Seq (Message TestValue)
  -> Scenario ()
testUpdateState nodeId event@(Message msg) raftState persistentState nodeMessages
  = modify $ \testState@TestState{..}
      -> testState
          { testNodeMessages = Map.insert nodeId (msg Seq.<| nodeMessages) testNodeMessages
          , testNodeStates = Map.insert nodeId (raftState, persistentState) testNodeStates
          }
testUpdateState nodeId _ raftState persistentState _
  = modify $ \testState@TestState{..}
      -> testState
          { testNodeStates = Map.insert nodeId (raftState, persistentState) testNodeStates
          }

testApplyCommittedLogEntry :: NodeId -> Entry TestValue -> Scenario ()
testApplyCommittedLogEntry nId entry = modify (\testState -> do
    let nodeLogEntries = fromMaybe Seq.empty (Map.lookup nId (testSMEntries testState))
    testState { testSMEntries
       = Map.insert nId (entry <| nodeLogEntries) (testSMEntries testState)
      })

getNodeInfo :: NodeId -> Scenario (NodeConfig, Seq (Message TestValue), RaftNodeState TestValue, PersistentState TestValue)
getNodeInfo nId = do
  nodeConfigs <- gets testNodeConfigs
  nodeMessages <- gets testNodeMessages
  nodeStates <- gets testNodeStates
  let Just nodeInfo = Map.lookup nId nodeConfigs >>= \config ->
                  Map.lookup nId nodeMessages >>= \msgs ->
                  Map.lookup nId nodeStates >>= \(raftState, persistentState) ->
                  pure (config, msgs, raftState, persistentState)
  pure nodeInfo

getNodesInfo :: Scenario (Map NodeId ((NodeConfig, Seq (Message TestValue)), (RaftNodeState TestValue, PersistentState TestValue)))
getNodesInfo = do
  nodeConfigs <- gets testNodeConfigs
  nodeMessages <- gets testNodeMessages
  nodeStates <- gets testNodeStates
  pure $ nodeConfigs `combine` nodeMessages `combine` nodeStates

----------------------------------------
-- Handle actions and events
----------------------------------------

testHandleActions :: NodeId -> [Action TestValue] -> Scenario ()
testHandleActions sender =
  mapM_ (testHandleAction sender)

testHandleAction :: NodeId -> Action TestValue -> Scenario ()
testHandleAction sender action = case action of
  SendMessage nId msg -> testHandleEvent nId (Message msg)
  SendMessages msgs -> notImplemented
  Broadcast nIds msg -> mapM_ (`testHandleEvent` Message msg) nIds
  ApplyCommittedLogEntry entry -> testApplyCommittedLogEntry sender entry
  RedirectClient clientId currentLeader -> notImplemented
  RespondToClient clientId -> notImplemented
  ResetTimeoutTimer _ _ -> noop
  where
    noop = liftIO $ print $ "Action: " ++ show action

testHandleEvent :: NodeId -> Event TestValue -> Scenario ()
testHandleEvent nodeId event = do
  liftIO $ printIfNodes [node1] nodeId ("Received event: " ++ show event)
  (nodeConfig, nodeMessages, raftState, persistentState) <- getNodeInfo nodeId
  let (newRaftState, newPersistentState, actions) = handleEvent nodeConfig raftState persistentState event
  testUpdateState nodeId event newRaftState newPersistentState nodeMessages
  liftIO $ printIfNodes [node1] nodeId ("Generated actions: " ++ show actions)
  testHandleActions nodeId actions

----------------------------
-- Test raft events
----------------------------

testInitLeader :: NodeId -> Scenario ()
testInitLeader nId =
  testHandleEvent nId (Timeout ElectionTimeout)

testClientRequest :: NodeId -> Scenario ()
testClientRequest nId =
  testHandleEvent nId (ClientRequest (ClientReq client0 TestValue))

testHeartbeat :: NodeId -> Scenario ()
testHeartbeat sender = do
  nodeStates <- gets testNodeStates
  nIds <- gets testNodeIds
  let Just (raftState, persistentState) = Map.lookup sender nodeStates
  unless (isRaftLeader raftState) $ panic $ toS (show sender ++ " must a be a leader to heartbeat")
  let Just entry@Entry{..} = lastLogEntry $ psLog persistentState
  let LeaderState{..} = getInnerLeaderState raftState
  let appendEntry = AppendEntries
                        { aeTerm = psCurrentTerm persistentState
                        , aeLeaderId = LeaderId sender
                        , aePrevLogIndex = entryIndex
                        , aePrevLogTerm = entryTerm
                        , aeEntries = Seq.empty
                        , aeLeaderCommit = lsCommitIndex
                        }

  -- Broadcast AppendEntriesRPC
  mapM_ (flip testHandleEvent (Message (RPC sender (AppendEntriesRPC appendEntry))))
    (Set.filter (sender /=) nIds)
  where
    getInnerLeaderState :: RaftNodeState v -> LeaderState
    getInnerLeaderState nodeState = case nodeState of
      (RaftNodeState (NodeLeaderState leaderState)) -> leaderState
      _ -> panic "Node must be a leader"

-----------------------------------------
-- Unit tests
-----------------------------------------

-- When the protocol starts, every node is a follower
-- One of these followers must become a leader
unit_init_protocol :: IO ()
unit_init_protocol = runScenario $ do
  testInitLeader node0

  raftStates <- gets $ fmap fst . testNodeStates

  -- Test that node0 is a leader and the other nodes are followers
  liftIO $ assertLeader raftStates [(node0, NoLeader), (node1, CurrentLeader (LeaderId node0)), (node2, CurrentLeader (LeaderId node0))]
  liftIO $ assertNodeState raftStates [(node0, isRaftLeader), (node1, isRaftFollower), (node2, isRaftFollower)]

unit_append_entries_client_request :: IO ()
unit_append_entries_client_request = runScenario $ do
  ---------------------------------
  testInitLeader node0
  testClientRequest node0
  ---------------------------------

  persistentStates0 <- gets $ fmap snd . testNodeStates
  raftStates0 <- gets $ fmap fst . testNodeStates
  smEntries0 <- gets testSMEntries

  liftIO $ assertAppendedLogs persistentStates0 [(node0, 1), (node1, 1), (node2, 1)]
  liftIO $ assertCommittedLogIndex raftStates0 [(node0, Index 1), (node1, Index 0), (node2, Index 0)]
  liftIO $ assertAppliedLogIndex raftStates0 [(node0, Index 1), (node1, Index 0), (node2, Index 0)]
  liftIO $ assertSMEntries smEntries0 [(node0, 1), (node1, 0), (node2, 0)]

  -- -------------- HEARTBEAT 1 ---------------------
  testHeartbeat node0
  ---------------------------------------------------

  persistentStates1 <- gets $ fmap snd . testNodeStates
  raftStates1 <- gets $ fmap fst . testNodeStates
  smEntries1 <- gets testSMEntries

  -- Test all nodes have appended, committed and applied their logs
  liftIO $ assertAppendedLogs persistentStates1 [(node0, 1), (node1, 1),(node2, 1)]
  liftIO $ assertCommittedLogIndex raftStates1 [(node0, Index 1), (node1, Index 1), (node2, Index 1)]
  liftIO $ assertAppliedLogIndex raftStates1 [(node0, Index 1), (node1, Index 1), (node2, Index 1)]
  liftIO $ assertSMEntries smEntries1 [(node0, 1), (node1, 1), (node2, 1)]

unit_new_leader :: IO ()
unit_new_leader = runScenario $ do
  testInitLeader node0
  testHandleEvent node1 (Timeout ElectionTimeout)
  raftStates <- gets $ fmap fst . testNodeStates

  liftIO $ assertNodeState raftStates [(node0, isRaftFollower), (node1, isRaftLeader), (node2, isRaftFollower)]
  liftIO $ assertLeader raftStates [(node0, CurrentLeader (LeaderId node1)), (node1, NoLeader), (node2, CurrentLeader (LeaderId node1))]

--------------------------------------------
-- Assert utils
--------------------------------------------

assertNodeState :: Map NodeId (RaftNodeState v) -> [(NodeId, RaftNodeState v -> Bool)] -> IO ()
assertNodeState raftNodeStates =
  mapM_ (\(nId, isNodeState) -> HUnit.assertBool (show nId ++ " should be in a different state")
    (maybe False isNodeState (Map.lookup nId raftNodeStates)))

assertLeader :: Map NodeId (RaftNodeState v) -> [(NodeId, CurrentLeader)] -> IO ()
assertLeader raftNodeStates =
  mapM_ (\(nId, leader) -> HUnit.assertBool (show nId ++ " should recognize " ++ show leader ++ " as its leader")
    (maybe False ((== leader) . checkCurrentLeader) (Map.lookup nId raftNodeStates)))

assertAppendedLogs :: Map NodeId (PersistentState v) -> [(NodeId, Int)] -> IO ()
assertAppendedLogs persistentStates =
  mapM_ (\(nId, len) -> HUnit.assertBool (show nId ++ " should have appended " ++ show len ++ " logs")
    (maybe False ((== len) . Seq.length . unLog . psLog) (Map.lookup nId persistentStates)))

assertCommittedLogIndex :: Map NodeId (RaftNodeState v) -> [(NodeId, Index)] -> IO ()
assertCommittedLogIndex raftNodeStates =
  mapM_ (\(nId, idx) -> HUnit.assertBool (show nId ++ " should have " ++ show idx ++ " as its last committed index")
    (maybe False ((== idx) . getCommittedLogIndex) (Map.lookup nId raftNodeStates)))

assertAppliedLogIndex :: Map NodeId (RaftNodeState v) -> [(NodeId, Index)] -> IO ()
assertAppliedLogIndex raftNodeStates =
  mapM_ (\(nId, idx) -> HUnit.assertBool (show nId ++ " should have " ++ show idx ++ " as its last applied index")
    (maybe False ((== idx) . getLastAppliedLog) (Map.lookup nId raftNodeStates)))

assertSMEntries :: Map NodeId (Entries v) -> [(NodeId, Int)] -> IO ()
assertSMEntries smEntries =
  mapM_ (\(nId, len) -> HUnit.assertBool (show nId ++ " should have applied " ++ show len ++ " logs in its state machine")
    (maybe (len == 0) ((== len) . Seq.length) (Map.lookup nId smEntries)))<|MERGE_RESOLUTION|>--- conflicted
+++ resolved
@@ -26,51 +26,11 @@
 import Raft.RPC
 import Raft.Types
 
-<<<<<<< HEAD
-=======
--------------------
--- Setup
--------------------
-
-node0, node1, node2 :: NodeId
-node0 = "node0"
-node1 = "node1"
-node2 = "node2"
-
-client0 :: ClientId
-client0 = ClientId "client0"
-
-nodeIds :: NodeIds
-nodeIds = Set.fromList [node0, node1, node2]
-
-testConfigs :: [NodeConfig]
-testConfigs = [testConfig0, testConfig1, testConfig2]
-
-testConfig0, testConfig1, testConfig2 :: NodeConfig
-testConfig0 = NodeConfig
-  { configNodeId = node0
-  , configNodeIds = nodeIds
-  , configElectionTimeout = 150
-  , configHeartbeatTimeout = 20
-  }
-testConfig1 = NodeConfig
-  { configNodeId = node1
-  , configNodeIds = nodeIds
-  , configElectionTimeout = 150
-  , configHeartbeatTimeout = 20
-  }
-testConfig2 = NodeConfig
-  { configNodeId = node2
-  , configNodeIds = nodeIds
-  , configElectionTimeout = 150
-  , configHeartbeatTimeout = 20
-  }
 
 ------------------------------------
 -- Scenario Monad
 ------------------------------------
 
->>>>>>> 54e2a76d
 data TestValue = TestValue
   deriving (Show, Eq)
 
